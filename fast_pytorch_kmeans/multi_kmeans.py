import math
import torch
from time import time
import numpy as np
from .init_methods import init_methods

class MultiKMeans:
  '''
  Kmeans clustering algorithm implemented with PyTorch
  Parameters:
    n_clusters: int, 
      Number of clusters
    max_iter: int, default: 100
      Maximum number of iterations
    tol: float, default: 0.0001
      Tolerance
    
    verbose: int, default: 0
      Verbosity
    mode: {'euclidean', 'cosine'}, default: 'euclidean'
      Type of distance measure
    init_method: {'gaussian', 'random', 'k-means++'}
      Type of initialization
    minibatch: {None, int}, default: None
      Batch size of MinibatchKmeans algorithm
      if None perform full KMeans algorithm
      
  Attributes:
    centroids: torch.Tensor, shape: [n_clusters, n_features]
      cluster centroids
  '''
<<<<<<< HEAD
  def __init__(self, n_clusters, n_kmeans, max_iter=100, tol=0.0001, verbose=0, mode="euclidean", init_method='random', minibatch=None):
=======
  def __init__(self, n_clusters, max_iter=100, tol=0.0001, verbose=0, mode="euclidean", minibatch=None):
>>>>>>> a2056b9c
    self.n_clusters = n_clusters
    self.max_iter = max_iter
    self.tol = tol
    self.verbose = verbose
    self.mode = mode
    self.init_method = init_method
    self.minibatch = minibatch
    self._loop = False
    self._show = False

    try:
      import PYNVML
      self._pynvml_exist = True
    except ModuleNotFoundError:
      self._pynvml_exist = False
    
    self.centroids = None

  @staticmethod
  def cos_sim(a, b):
    """
      Compute cosine similarity of 2 sets of vectors
      Parameters:
      a: torch.Tensor, shape: [m, n_features]
      b: torch.Tensor, shape: [n, n_features]
    """
    a_norm = a.norm(dim=-1, keepdim=True)
    b_norm = b.norm(dim=-1, keepdim=True)
    a = a / (a_norm + 1e-8)
    b = b / (b_norm + 1e-8)
    return a @ b.transpose(-2, -1)

  @staticmethod
  def euc_sim(a, b):
    """
      Compute euclidean similarity of 2 sets of vectors
      Parameters:
      a: torch.Tensor, shape: [m, n_features]
      b: torch.Tensor, shape: [n, n_features]
    """
    return 2 * a @ b.transpose(-2, -1) -(a**2).sum(dim=-1)[..., :, None] - (b**2).sum(dim=-1)[..., None, :]

  def remaining_memory(self):
    """
      Get remaining memory in gpu
    """
    torch.cuda.synchronize()
    torch.cuda.empty_cache()
    if self._pynvml_exist:
      pynvml.nvmlInit()
      gpu_handle = pynvml.nvmlDeviceGetHandleByIndex(0)
      info = pynvml.nvmlDeviceGetMemoryInfo(gpu_handle)
      remaining = info.free
    else:
      remaining = torch.cuda.memory_allocated()
    return remaining

  def max_sim(self, a, b):
    """
      Compute maximum similarity (or minimum distance) of each vector
      in a with all of the vectors in b
      Parameters:
      a: torch.Tensor, shape: [m, n_features]
      b: torch.Tensor, shape: [n, n_features]
    """
    device = a.device.type
    n_samples = a.shape[-2]
    if self.mode == 'cosine':
      sim_func = self.cos_sim
    elif self.mode == 'euclidean':
      sim_func = self.euc_sim

    sim = sim_func(a, b)
    max_sim_v, max_sim_i = sim.max(dim=-1)
    return max_sim_v, max_sim_i


  def fit_predict(self, X, centroids=None):
    """
      Combination of fit() and predict() methods.
      This is faster than calling fit() and predict() seperately.
      Parameters:
      X: torch.Tensor, shape: [n_samples, n_features]
      centroids: {torch.Tensor, None}, default: None
        if given, centroids will be initialized with given tensor
        if None, centroids will be randomly chosen from X
      Return:
      labels: torch.Tensor, shape: [n_samples]
    """
    assert isinstance(X, torch.Tensor), "input must be torch.Tensor"
    assert X.dtype in [torch.half, torch.float, torch.double], "input must be floating point"
    assert X.ndim == 3, "input must be a 3d tensor with shape: [n_kmeans, n_samples, n_features]"
    
    n_kmeans, n_samples, n_features = X.shape
    self.n_kmeans = n_kmeans

    device = X.device.type
    start_time = time()
    if self.centroids is None:
<<<<<<< HEAD
      if len(X.shape) == 3:
        self.centroids = np.stack([init_methods[self.init_method](X[n], self.n_clusters, self.minibatch)] for n in range(X.shape[0]))
      elif len(X.shape) == 2:
        self.centroids = init_methods[self.init_method](X, self.n_clusters, self.minibatch)
      else:
        return TypeError(f'Expecting 2d or 3d array to fit Multi-KMeans! Got {len(X.shape)}d array.')
=======
      self.centroids = X[:, np.random.choice(n_samples, size=[self.n_clusters], replace=False)]
>>>>>>> a2056b9c

    if centroids is not None:
      self.centroids = centroids
    num_points_in_clusters = torch.ones(self.n_kmeans, self.n_clusters, device=device, dtype=X.dtype)
    closest = None
    for i in range(self.max_iter):
      iter_time = time()
      if self.minibatch is not None:
        x = X[:, np.random.choice(n_samples, size=[self.minibatch], replace=False)]
      else:
        x = X
      closest = self.max_sim(a=x, b=self.centroids)[1]
      uniques = [closest[i].unique(return_counts=True) for i in range(self.n_kmeans)]
      c_grad = torch.zeros_like(self.centroids)

      expanded_closest = closest[:, None].expand(-1, self.n_clusters, -1)
      mask = (expanded_closest==torch.arange(self.n_clusters, device=device)[None, :, None]).to(X.dtype)
      c_grad = mask @ x / mask.sum(-1, keepdim=True)
      c_grad[c_grad!=c_grad] = 0 # remove NaNs

      error = (c_grad - self.centroids).pow(2).sum()
      if self.minibatch is not None:
        lr = 1/num_points_in_clusters[:,:,None] * 0.9 + 0.1
      else:
        lr = 1
      for j in range(self.n_kmeans):
        num_points_in_clusters[j, uniques[j][0]] += uniques[j][1]
      self.centroids = self.centroids * (1-lr) + c_grad * lr
      if self.verbose >= 2:
        print('iter:', i, 'error:', error.item(), 'time spent:', round(time()-iter_time, 4))
      if error <= self.tol * self.n_kmeans:
        break

    if self.verbose >= 1:
      print(f'used {i+1} iterations ({round(time()-start_time, 4)}s) to cluster {self.n_kmeans}x{n_samples} items into {self.n_clusters} clusters')
    return closest

  def predict(self, X):
    """
      Predict the closest cluster each sample in X belongs to
      Parameters:
      X: torch.Tensor, shape: [n_kmeans, n_samples, n_features]
      Return:
      labels: torch.Tensor, shape: [n_kmeans, n_samples]
    """
    assert isinstance(X, torch.Tensor), "input must be torch.Tensor"
    assert X.dtype in [torch.half, torch.float, torch.double], "input must be floating point"
    assert X.ndim == 3, "input must be a 3d tensor with shape: [n_kmeans, n_samples, n_features]"

    return self.max_sim(a=X, b=self.centroids)[1]

  def fit(self, X, centroids=None):
    """
      Perform kmeans clustering
      Parameters:
      X: torch.Tensor, shape: [n_kmeans, n_samples, n_features]
    """
    assert isinstance(X, torch.Tensor), "input must be torch.Tensor"
    assert X.dtype in [torch.half, torch.float, torch.double], "input must be floating point"
    assert X.ndim == 3, "input must be a 3d tensor with shape: [n_kmeans, n_samples, n_features]"

    self.fit_predict(X, centroids)
<|MERGE_RESOLUTION|>--- conflicted
+++ resolved
@@ -1,207 +1,199 @@
-import math
-import torch
-from time import time
-import numpy as np
-from .init_methods import init_methods
-
-class MultiKMeans:
-  '''
-  Kmeans clustering algorithm implemented with PyTorch
-  Parameters:
-    n_clusters: int, 
-      Number of clusters
-    max_iter: int, default: 100
-      Maximum number of iterations
-    tol: float, default: 0.0001
-      Tolerance
-    
-    verbose: int, default: 0
-      Verbosity
-    mode: {'euclidean', 'cosine'}, default: 'euclidean'
-      Type of distance measure
-    init_method: {'gaussian', 'random', 'k-means++'}
-      Type of initialization
-    minibatch: {None, int}, default: None
-      Batch size of MinibatchKmeans algorithm
-      if None perform full KMeans algorithm
-      
-  Attributes:
-    centroids: torch.Tensor, shape: [n_clusters, n_features]
-      cluster centroids
-  '''
-<<<<<<< HEAD
-  def __init__(self, n_clusters, n_kmeans, max_iter=100, tol=0.0001, verbose=0, mode="euclidean", init_method='random', minibatch=None):
-=======
-  def __init__(self, n_clusters, max_iter=100, tol=0.0001, verbose=0, mode="euclidean", minibatch=None):
->>>>>>> a2056b9c
-    self.n_clusters = n_clusters
-    self.max_iter = max_iter
-    self.tol = tol
-    self.verbose = verbose
-    self.mode = mode
-    self.init_method = init_method
-    self.minibatch = minibatch
-    self._loop = False
-    self._show = False
-
-    try:
-      import PYNVML
-      self._pynvml_exist = True
-    except ModuleNotFoundError:
-      self._pynvml_exist = False
-    
-    self.centroids = None
-
-  @staticmethod
-  def cos_sim(a, b):
-    """
-      Compute cosine similarity of 2 sets of vectors
-      Parameters:
-      a: torch.Tensor, shape: [m, n_features]
-      b: torch.Tensor, shape: [n, n_features]
-    """
-    a_norm = a.norm(dim=-1, keepdim=True)
-    b_norm = b.norm(dim=-1, keepdim=True)
-    a = a / (a_norm + 1e-8)
-    b = b / (b_norm + 1e-8)
-    return a @ b.transpose(-2, -1)
-
-  @staticmethod
-  def euc_sim(a, b):
-    """
-      Compute euclidean similarity of 2 sets of vectors
-      Parameters:
-      a: torch.Tensor, shape: [m, n_features]
-      b: torch.Tensor, shape: [n, n_features]
-    """
-    return 2 * a @ b.transpose(-2, -1) -(a**2).sum(dim=-1)[..., :, None] - (b**2).sum(dim=-1)[..., None, :]
-
-  def remaining_memory(self):
-    """
-      Get remaining memory in gpu
-    """
-    torch.cuda.synchronize()
-    torch.cuda.empty_cache()
-    if self._pynvml_exist:
-      pynvml.nvmlInit()
-      gpu_handle = pynvml.nvmlDeviceGetHandleByIndex(0)
-      info = pynvml.nvmlDeviceGetMemoryInfo(gpu_handle)
-      remaining = info.free
-    else:
-      remaining = torch.cuda.memory_allocated()
-    return remaining
-
-  def max_sim(self, a, b):
-    """
-      Compute maximum similarity (or minimum distance) of each vector
-      in a with all of the vectors in b
-      Parameters:
-      a: torch.Tensor, shape: [m, n_features]
-      b: torch.Tensor, shape: [n, n_features]
-    """
-    device = a.device.type
-    n_samples = a.shape[-2]
-    if self.mode == 'cosine':
-      sim_func = self.cos_sim
-    elif self.mode == 'euclidean':
-      sim_func = self.euc_sim
-
-    sim = sim_func(a, b)
-    max_sim_v, max_sim_i = sim.max(dim=-1)
-    return max_sim_v, max_sim_i
-
-
-  def fit_predict(self, X, centroids=None):
-    """
-      Combination of fit() and predict() methods.
-      This is faster than calling fit() and predict() seperately.
-      Parameters:
-      X: torch.Tensor, shape: [n_samples, n_features]
-      centroids: {torch.Tensor, None}, default: None
-        if given, centroids will be initialized with given tensor
-        if None, centroids will be randomly chosen from X
-      Return:
-      labels: torch.Tensor, shape: [n_samples]
-    """
-    assert isinstance(X, torch.Tensor), "input must be torch.Tensor"
-    assert X.dtype in [torch.half, torch.float, torch.double], "input must be floating point"
-    assert X.ndim == 3, "input must be a 3d tensor with shape: [n_kmeans, n_samples, n_features]"
-    
-    n_kmeans, n_samples, n_features = X.shape
-    self.n_kmeans = n_kmeans
-
-    device = X.device.type
-    start_time = time()
-    if self.centroids is None:
-<<<<<<< HEAD
-      if len(X.shape) == 3:
-        self.centroids = np.stack([init_methods[self.init_method](X[n], self.n_clusters, self.minibatch)] for n in range(X.shape[0]))
-      elif len(X.shape) == 2:
-        self.centroids = init_methods[self.init_method](X, self.n_clusters, self.minibatch)
-      else:
-        return TypeError(f'Expecting 2d or 3d array to fit Multi-KMeans! Got {len(X.shape)}d array.')
-=======
-      self.centroids = X[:, np.random.choice(n_samples, size=[self.n_clusters], replace=False)]
->>>>>>> a2056b9c
-
-    if centroids is not None:
-      self.centroids = centroids
-    num_points_in_clusters = torch.ones(self.n_kmeans, self.n_clusters, device=device, dtype=X.dtype)
-    closest = None
-    for i in range(self.max_iter):
-      iter_time = time()
-      if self.minibatch is not None:
-        x = X[:, np.random.choice(n_samples, size=[self.minibatch], replace=False)]
-      else:
-        x = X
-      closest = self.max_sim(a=x, b=self.centroids)[1]
-      uniques = [closest[i].unique(return_counts=True) for i in range(self.n_kmeans)]
-      c_grad = torch.zeros_like(self.centroids)
-
-      expanded_closest = closest[:, None].expand(-1, self.n_clusters, -1)
-      mask = (expanded_closest==torch.arange(self.n_clusters, device=device)[None, :, None]).to(X.dtype)
-      c_grad = mask @ x / mask.sum(-1, keepdim=True)
-      c_grad[c_grad!=c_grad] = 0 # remove NaNs
-
-      error = (c_grad - self.centroids).pow(2).sum()
-      if self.minibatch is not None:
-        lr = 1/num_points_in_clusters[:,:,None] * 0.9 + 0.1
-      else:
-        lr = 1
-      for j in range(self.n_kmeans):
-        num_points_in_clusters[j, uniques[j][0]] += uniques[j][1]
-      self.centroids = self.centroids * (1-lr) + c_grad * lr
-      if self.verbose >= 2:
-        print('iter:', i, 'error:', error.item(), 'time spent:', round(time()-iter_time, 4))
-      if error <= self.tol * self.n_kmeans:
-        break
-
-    if self.verbose >= 1:
-      print(f'used {i+1} iterations ({round(time()-start_time, 4)}s) to cluster {self.n_kmeans}x{n_samples} items into {self.n_clusters} clusters')
-    return closest
-
-  def predict(self, X):
-    """
-      Predict the closest cluster each sample in X belongs to
-      Parameters:
-      X: torch.Tensor, shape: [n_kmeans, n_samples, n_features]
-      Return:
-      labels: torch.Tensor, shape: [n_kmeans, n_samples]
-    """
-    assert isinstance(X, torch.Tensor), "input must be torch.Tensor"
-    assert X.dtype in [torch.half, torch.float, torch.double], "input must be floating point"
-    assert X.ndim == 3, "input must be a 3d tensor with shape: [n_kmeans, n_samples, n_features]"
-
-    return self.max_sim(a=X, b=self.centroids)[1]
-
-  def fit(self, X, centroids=None):
-    """
-      Perform kmeans clustering
-      Parameters:
-      X: torch.Tensor, shape: [n_kmeans, n_samples, n_features]
-    """
-    assert isinstance(X, torch.Tensor), "input must be torch.Tensor"
-    assert X.dtype in [torch.half, torch.float, torch.double], "input must be floating point"
-    assert X.ndim == 3, "input must be a 3d tensor with shape: [n_kmeans, n_samples, n_features]"
-
-    self.fit_predict(X, centroids)
+import math
+import torch
+from time import time
+import numpy as np
+from .init_methods import init_methods
+
+class MultiKMeans:
+  '''
+  Kmeans clustering algorithm implemented with PyTorch
+  Parameters:
+    n_clusters: int, 
+      Number of clusters
+    max_iter: int, default: 100
+      Maximum number of iterations
+    tol: float, default: 0.0001
+      Tolerance
+    
+    verbose: int, default: 0
+      Verbosity
+    mode: {'euclidean', 'cosine'}, default: 'euclidean'
+      Type of distance measure
+    init_method: {'gaussian', 'random', 'k-means++'}
+      Type of initialization
+    minibatch: {None, int}, default: None
+      Batch size of MinibatchKmeans algorithm
+      if None perform full KMeans algorithm
+      
+  Attributes:
+    centroids: torch.Tensor, shape: [n_clusters, n_features]
+      cluster centroids
+  '''
+  def __init__(self, n_clusters, n_kmeans, max_iter=100, tol=0.0001, verbose=0, mode="euclidean", init_method='random', minibatch=None):
+    self.n_clusters = n_clusters
+    self.max_iter = max_iter
+    self.tol = tol
+    self.verbose = verbose
+    self.mode = mode
+    self.init_method = init_method
+    self.minibatch = minibatch
+    self._loop = False
+    self._show = False
+
+    try:
+      import PYNVML
+      self._pynvml_exist = True
+    except ModuleNotFoundError:
+      self._pynvml_exist = False
+    
+    self.centroids = None
+
+  @staticmethod
+  def cos_sim(a, b):
+    """
+      Compute cosine similarity of 2 sets of vectors
+      Parameters:
+      a: torch.Tensor, shape: [m, n_features]
+      b: torch.Tensor, shape: [n, n_features]
+    """
+    a_norm = a.norm(dim=-1, keepdim=True)
+    b_norm = b.norm(dim=-1, keepdim=True)
+    a = a / (a_norm + 1e-8)
+    b = b / (b_norm + 1e-8)
+    return a @ b.transpose(-2, -1)
+
+  @staticmethod
+  def euc_sim(a, b):
+    """
+      Compute euclidean similarity of 2 sets of vectors
+      Parameters:
+      a: torch.Tensor, shape: [m, n_features]
+      b: torch.Tensor, shape: [n, n_features]
+    """
+    return 2 * a @ b.transpose(-2, -1) -(a**2).sum(dim=-1)[..., :, None] - (b**2).sum(dim=-1)[..., None, :]
+
+  def remaining_memory(self):
+    """
+      Get remaining memory in gpu
+    """
+    torch.cuda.synchronize()
+    torch.cuda.empty_cache()
+    if self._pynvml_exist:
+      pynvml.nvmlInit()
+      gpu_handle = pynvml.nvmlDeviceGetHandleByIndex(0)
+      info = pynvml.nvmlDeviceGetMemoryInfo(gpu_handle)
+      remaining = info.free
+    else:
+      remaining = torch.cuda.memory_allocated()
+    return remaining
+
+  def max_sim(self, a, b):
+    """
+      Compute maximum similarity (or minimum distance) of each vector
+      in a with all of the vectors in b
+      Parameters:
+      a: torch.Tensor, shape: [m, n_features]
+      b: torch.Tensor, shape: [n, n_features]
+    """
+    device = a.device.type
+    n_samples = a.shape[-2]
+    if self.mode == 'cosine':
+      sim_func = self.cos_sim
+    elif self.mode == 'euclidean':
+      sim_func = self.euc_sim
+
+    sim = sim_func(a, b)
+    max_sim_v, max_sim_i = sim.max(dim=-1)
+    return max_sim_v, max_sim_i
+
+
+  def fit_predict(self, X, centroids=None):
+    """
+      Combination of fit() and predict() methods.
+      This is faster than calling fit() and predict() seperately.
+      Parameters:
+      X: torch.Tensor, shape: [n_samples, n_features]
+      centroids: {torch.Tensor, None}, default: None
+        if given, centroids will be initialized with given tensor
+        if None, centroids will be randomly chosen from X
+      Return:
+      labels: torch.Tensor, shape: [n_samples]
+    """
+    assert isinstance(X, torch.Tensor), "input must be torch.Tensor"
+    assert X.dtype in [torch.half, torch.float, torch.double], "input must be floating point"
+    assert X.ndim == 3, "input must be a 3d tensor with shape: [n_kmeans, n_samples, n_features]"
+    
+    n_kmeans, n_samples, n_features = X.shape
+    self.n_kmeans = n_kmeans
+
+    device = X.device.type
+    start_time = time()
+    if self.centroids is None:
+      if len(X.shape) == 3:
+        self.centroids = np.stack([init_methods[self.init_method](X[n], self.n_clusters, self.minibatch)] for n in range(X.shape[0]))
+      elif len(X.shape) == 2:
+        self.centroids = init_methods[self.init_method](X, self.n_clusters, self.minibatch)
+      else:
+        return TypeError(f'Expecting 2d or 3d array to fit Multi-KMeans! Got {len(X.shape)}d array.')
+
+    if centroids is not None:
+      self.centroids = centroids
+    num_points_in_clusters = torch.ones(self.n_kmeans, self.n_clusters, device=device, dtype=X.dtype)
+    closest = None
+    for i in range(self.max_iter):
+      iter_time = time()
+      if self.minibatch is not None:
+        x = X[:, np.random.choice(n_samples, size=[self.minibatch], replace=False)]
+      else:
+        x = X
+      closest = self.max_sim(a=x, b=self.centroids)[1]
+      uniques = [closest[i].unique(return_counts=True) for i in range(self.n_kmeans)]
+      c_grad = torch.zeros_like(self.centroids)
+
+      expanded_closest = closest[:, None].expand(-1, self.n_clusters, -1)
+      mask = (expanded_closest==torch.arange(self.n_clusters, device=device)[None, :, None]).to(X.dtype)
+      c_grad = mask @ x / mask.sum(-1, keepdim=True)
+      c_grad[c_grad!=c_grad] = 0 # remove NaNs
+
+      error = (c_grad - self.centroids).pow(2).sum()
+      if self.minibatch is not None:
+        lr = 1/num_points_in_clusters[:,:,None] * 0.9 + 0.1
+      else:
+        lr = 1
+      for j in range(self.n_kmeans):
+        num_points_in_clusters[j, uniques[j][0]] += uniques[j][1]
+      self.centroids = self.centroids * (1-lr) + c_grad * lr
+      if self.verbose >= 2:
+        print('iter:', i, 'error:', error.item(), 'time spent:', round(time()-iter_time, 4))
+      if error <= self.tol * self.n_kmeans:
+        break
+
+    if self.verbose >= 1:
+      print(f'used {i+1} iterations ({round(time()-start_time, 4)}s) to cluster {self.n_kmeans}x{n_samples} items into {self.n_clusters} clusters')
+    return closest
+
+  def predict(self, X):
+    """
+      Predict the closest cluster each sample in X belongs to
+      Parameters:
+      X: torch.Tensor, shape: [n_kmeans, n_samples, n_features]
+      Return:
+      labels: torch.Tensor, shape: [n_kmeans, n_samples]
+    """
+    assert isinstance(X, torch.Tensor), "input must be torch.Tensor"
+    assert X.dtype in [torch.half, torch.float, torch.double], "input must be floating point"
+    assert X.ndim == 3, "input must be a 3d tensor with shape: [n_kmeans, n_samples, n_features]"
+
+    return self.max_sim(a=X, b=self.centroids)[1]
+
+  def fit(self, X, centroids=None):
+    """
+      Perform kmeans clustering
+      Parameters:
+      X: torch.Tensor, shape: [n_kmeans, n_samples, n_features]
+    """
+    assert isinstance(X, torch.Tensor), "input must be torch.Tensor"
+    assert X.dtype in [torch.half, torch.float, torch.double], "input must be floating point"
+    assert X.ndim == 3, "input must be a 3d tensor with shape: [n_kmeans, n_samples, n_features]"
+
+    self.fit_predict(X, centroids)
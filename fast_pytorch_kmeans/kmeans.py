--- conflicted
+++ resolved
@@ -1,253 +1,236 @@
-import math
-import torch
-from torch.nn.functional import normalize
-from time import time
-import numpy as np
-from .init_methods import init_methods
-from .util import find_optimal_splits
-
-class KMeans:
-  '''
-  Kmeans clustering algorithm implemented with PyTorch
-
-  Parameters:
-    n_clusters: int, 
-      Number of clusters
-
-    max_iter: int, default: 100
-      Maximum number of iterations
-
-    tol: float, default: 0.0001
-      Tolerance
-    
-    verbose: int, default: 0
-      Verbosity
-
-    mode: {'euclidean', 'cosine'}, default: 'euclidean'
-      Type of distance measure
-      
-    init_method: {'random', 'point', '++'}
-      Type of initialization
-
-    minibatch: {None, int}, default: None
-      Batch size of MinibatchKmeans algorithm
-      if None perform full KMeans algorithm
-      
-  Attributes:
-    centroids: torch.Tensor, shape: [n_clusters, n_features]
-      cluster centroids
-  '''
-  def __init__(self, n_clusters, max_iter=100, tol=0.0001, verbose=0, mode="euclidean", init_method="random", minibatch=None):
-    self.n_clusters = n_clusters
-    self.max_iter = max_iter
-    self.tol = tol
-    self.verbose = verbose
-    self.init_method = init_method
-    self.minibatch = minibatch
-
-    if mode == 'cosine':
-      self.sim_func = self.cos_sim
-    elif mode == 'euclidean':
-      self.sim_func = self.euc_sim
-    else:
-      raise NotImplementedError()
-
-    try:
-      import PYNVML
-      self._pynvml_exist = True
-    except ModuleNotFoundError:
-      self._pynvml_exist = False
-    
-    self.centroids = None
-
-  @staticmethod
-  def cos_sim(a, b):
-    """
-      Compute cosine similarity of 2 sets of vectors
-
-      Parameters:
-      a: torch.Tensor, shape: [m, n_features]
-
-      b: torch.Tensor, shape: [n, n_features]
-    """
-    return normalize(a, dim=-1) @ normalize(b, dim=-1).transpose(-2, -1)
-
-  @staticmethod
-  def euc_sim(a, b):
-    """
-      Compute euclidean similarity of 2 sets of vectors
-
-      Parameters:
-      a: torch.Tensor, shape: [m, n_features]
-
-      b: torch.Tensor, shape: [n, n_features]
-    """
-    return 2 * a @ b.transpose(-2, -1) - (a**2).sum(dim=1)[..., :, None] - (b**2).sum(dim=1)[..., None, :]
-
-<<<<<<< HEAD
-  # def remaining_memory(self, device=None):
-  #   """
-  #     Get remaining memory in gpu
-  #   """
-  #   if device is None:
-  #     device = torch.device("cuda:0")
-
-  #   torch.cuda.synchronize(device)
-  #   torch.cuda.empty_cache()
-  #   if self._pynvml_exist:
-  #     pynvml.nvmlInit()
-  #     gpu_handle = pynvml.nvmlDeviceGetHandleByIndex(device.index)
-  #     info = pynvml.nvmlDeviceGetMemoryInfo(gpu_handle)
-  #     remaining = info.free
-  #   else:
-  #     remaining = torch.cuda.memory_allocated(device)
-  #   return remaining
-=======
-  def remaining_memory(self, device):
-    """
-      Get remaining memory in gpu
-    """
-    torch.cuda.synchronize(device)
-    torch.cuda.empty_cache()
-    if self._pynvml_exist:
-      pynvml.nvmlInit()
-      gpu_handle = pynvml.nvmlDeviceGetHandleByIndex(device.index)
-      info = pynvml.nvmlDeviceGetMemoryInfo(gpu_handle)
-      remaining = info.free
-    else:
-      remaining = torch.cuda.memory_allocated(device)
-    return remaining
->>>>>>> 58707e54
-
-  def max_sim(self, a, b):
-    """
-      Compute maximum similarity (or minimum distance) of each vector
-      in a with all of the vectors in b
-
-      Parameters:
-      a: torch.Tensor, shape: [m, n_features]
-
-      b: torch.Tensor, shape: [n, n_features]
-    """
-    device = a.device
-    batch_size = a.shape[0]
-
-    if device.type == 'cpu':
-      sim = self.sim_func(a, b)
-      max_sim_v, max_sim_i = sim.max(dim=-1)
-      return max_sim_v, max_sim_i
-    else:
-      if a.dtype == torch.double:
-        expected = a.shape[0] * a.shape[1] * b.shape[0] * 8
-      if a.dtype == torch.float:
-        expected = a.shape[0] * a.shape[1] * b.shape[0] * 4
-      elif a.dtype == torch.half:
-        expected = a.shape[0] * a.shape[1] * b.shape[0] * 2
-      ratio = math.ceil(expected / self.remaining_memory(device))
-      subbatch_size = math.ceil(batch_size / ratio)
-      msv, msi = [], []
-      for i in range(ratio):
-        sub_x = a[i*subbatch_size: (i+1)*subbatch_size]
-        sub_sim = self.sim_func(sub_x, b)
-        sub_max_sim_v, sub_max_sim_i = sub_sim.max(dim=-1)
-        del sub_sim
-        msv.append(sub_max_sim_v)
-        msi.append(sub_max_sim_i)
-      if ratio == 1:
-        max_sim_v, max_sim_i = msv[0], msi[0]
-      else:
-        max_sim_v = torch.cat(msv, dim=0)
-        max_sim_i = torch.cat(msi, dim=0)
-      return max_sim_v, max_sim_i
-
-  def fit_predict(self, X, centroids=None):
-    """
-      Combination of fit() and predict() methods.
-      This is faster than calling fit() and predict() seperately.
-
-      Parameters:
-      X: torch.Tensor, shape: [n_samples, n_features]
-
-      centroids: {torch.Tensor, None}, default: None
-        if given, centroids will be initialized with given tensor
-        if None, centroids will be randomly chosen from X
-
-      Return:
-      labels: torch.Tensor, shape: [n_samples]
-    """
-    assert isinstance(X, torch.Tensor), "input must be torch.Tensor"
-    assert X.dtype in [torch.half, torch.float, torch.double], "input must be floating point"
-    assert X.ndim == 2, "input must be a 2d tensor with shape: [n_samples, n_features] "
-
-    batch_size, emb_dim = X.shape
-    device = X.device
-    start_time = time()
-    if centroids is None:
-      self.centroids = init_methods[self.init_method](X, self.n_clusters, self.minibatch)
-    else:
-      self.centroids = centroids
-    if self.minibatch is not None:
-      num_points_in_clusters = torch.ones(self.n_clusters, device=device, dtype=X.dtype)
-
-    closest = None
-    arranged_mask = torch.arange(self.n_clusters, device=device)[:, None]
-    for i in range(self.max_iter):
-      iter_time = time()
-      if self.minibatch is not None:
-        x = X[np.random.choice(batch_size, size=[self.minibatch], replace=False)]
-        closest = self.max_sim(a=x, b=self.centroids)[1]
-        matched_clusters, counts = closest.unique(return_counts=True)
-      else:
-        x = X
-        closest = self.max_sim(a=x, b=self.centroids)[1]
-
-      expanded_closest = closest[None].expand(self.n_clusters, -1)
-      mask = (expanded_closest==arranged_mask).to(X.dtype)
-      c_grad = mask @ x / mask.sum(-1)[..., :, None]
-      torch.nan_to_num_(c_grad)
-
-      error = (c_grad - self.centroids).pow(2).sum()
-      if self.minibatch is not None:
-        lr = 1/num_points_in_clusters[:,None] * 0.9 + 0.1
-        num_points_in_clusters[matched_clusters] += counts
-      else:
-        lr = 1
-
-      self.centroids = self.centroids * (1-lr) + c_grad * lr
-      if self.verbose >= 2:
-        print('iter:', i, 'error:', error.item(), 'time spent:', round(time()-iter_time, 4))
-      if error <= self.tol:
-        break
-
-    if self.verbose >= 1:
-      print(f'used {i+1} iterations ({round(time()-start_time, 4)}s) to cluster {batch_size} items into {self.n_clusters} clusters')
-    return closest
-
-  def predict(self, X):
-    """
-      Predict the closest cluster each sample in X belongs to
-
-      Parameters:
-      X: torch.Tensor, shape: [n_samples, n_features]
-
-      Return:
-      labels: torch.Tensor, shape: [n_samples]
-    """
-    assert isinstance(X, torch.Tensor), "input must be torch.Tensor"
-    assert X.dtype in [torch.half, torch.float, torch.double], "input must be floating point"
-    assert X.ndim == 2, "input must be a 2d tensor with shape: [n_samples, n_features] "
-
-    return self.max_sim(a=X, b=self.centroids)[1]
-
-  def fit(self, X, centroids=None):
-    """
-      Perform kmeans clustering
-
-      Parameters:
-      X: torch.Tensor, shape: [n_samples, n_features]
-    """
-    assert isinstance(X, torch.Tensor), "input must be torch.Tensor"
-    assert X.dtype in [torch.half, torch.float, torch.double], "input must be floating point"
-    assert X.ndim == 2, "input must be a 2d tensor with shape: [n_samples, n_features] "
-
-    self.fit_predict(X, centroids)
+import math
+import torch
+from torch.nn.functional import normalize
+from time import time
+import numpy as np
+from .init_methods import init_methods
+from .util import find_optimal_splits
+
+class KMeans:
+  '''
+  Kmeans clustering algorithm implemented with PyTorch
+
+  Parameters:
+    n_clusters: int, 
+      Number of clusters
+
+    max_iter: int, default: 100
+      Maximum number of iterations
+
+    tol: float, default: 0.0001
+      Tolerance
+    
+    verbose: int, default: 0
+      Verbosity
+
+    mode: {'euclidean', 'cosine'}, default: 'euclidean'
+      Type of distance measure
+      
+    init_method: {'random', 'point', '++'}
+      Type of initialization
+
+    minibatch: {None, int}, default: None
+      Batch size of MinibatchKmeans algorithm
+      if None perform full KMeans algorithm
+      
+  Attributes:
+    centroids: torch.Tensor, shape: [n_clusters, n_features]
+      cluster centroids
+  '''
+  def __init__(self, n_clusters, max_iter=100, tol=0.0001, verbose=0, mode="euclidean", init_method="random", minibatch=None):
+    self.n_clusters = n_clusters
+    self.max_iter = max_iter
+    self.tol = tol
+    self.verbose = verbose
+    self.init_method = init_method
+    self.minibatch = minibatch
+
+    if mode == 'cosine':
+      self.sim_func = self.cos_sim
+    elif mode == 'euclidean':
+      self.sim_func = self.euc_sim
+    else:
+      raise NotImplementedError()
+
+    try:
+      import PYNVML
+      self._pynvml_exist = True
+    except ModuleNotFoundError:
+      self._pynvml_exist = False
+    
+    self.centroids = None
+
+  @staticmethod
+  def cos_sim(a, b):
+    """
+      Compute cosine similarity of 2 sets of vectors
+
+      Parameters:
+      a: torch.Tensor, shape: [m, n_features]
+
+      b: torch.Tensor, shape: [n, n_features]
+    """
+    return normalize(a, dim=-1) @ normalize(b, dim=-1).transpose(-2, -1)
+
+  @staticmethod
+  def euc_sim(a, b):
+    """
+      Compute euclidean similarity of 2 sets of vectors
+
+      Parameters:
+      a: torch.Tensor, shape: [m, n_features]
+
+      b: torch.Tensor, shape: [n, n_features]
+    """
+    return 2 * a @ b.transpose(-2, -1) - (a**2).sum(dim=1)[..., :, None] - (b**2).sum(dim=1)[..., None, :]
+
+  # def remaining_memory(self, device=None):
+  #   """
+  #     Get remaining memory in gpu
+  #   """
+  #   if device is None:
+  #     device = torch.device("cuda:0")
+
+  #   torch.cuda.synchronize(device)
+  #   torch.cuda.empty_cache()
+  #   if self._pynvml_exist:
+  #     pynvml.nvmlInit()
+  #     gpu_handle = pynvml.nvmlDeviceGetHandleByIndex(device.index)
+  #     info = pynvml.nvmlDeviceGetMemoryInfo(gpu_handle)
+  #     remaining = info.free
+  #   else:
+  #     remaining = torch.cuda.memory_allocated(device)
+  #   return remaining
+
+  def max_sim(self, a, b):
+    """
+      Compute maximum similarity (or minimum distance) of each vector
+      in a with all of the vectors in b
+
+      Parameters:
+      a: torch.Tensor, shape: [m, n_features]
+
+      b: torch.Tensor, shape: [n, n_features]
+    """
+    device = a.device
+    batch_size = a.shape[0]
+
+    if device.type == 'cpu':
+      sim = self.sim_func(a, b)
+      max_sim_v, max_sim_i = sim.max(dim=-1)
+      return max_sim_v, max_sim_i
+    else:
+      if a.dtype == torch.double:
+        expected = a.shape[0] * a.shape[1] * b.shape[0] * 8
+      if a.dtype == torch.float:
+        expected = a.shape[0] * a.shape[1] * b.shape[0] * 4
+      elif a.dtype == torch.half:
+        expected = a.shape[0] * a.shape[1] * b.shape[0] * 2
+      ratio = math.ceil(expected / self.remaining_memory(device))
+      subbatch_size = math.ceil(batch_size / ratio)
+      msv, msi = [], []
+      for i in range(ratio):
+        sub_x = a[i*subbatch_size: (i+1)*subbatch_size]
+        sub_sim = self.sim_func(sub_x, b)
+        sub_max_sim_v, sub_max_sim_i = sub_sim.max(dim=-1)
+        del sub_sim
+        msv.append(sub_max_sim_v)
+        msi.append(sub_max_sim_i)
+      if ratio == 1:
+        max_sim_v, max_sim_i = msv[0], msi[0]
+      else:
+        max_sim_v = torch.cat(msv, dim=0)
+        max_sim_i = torch.cat(msi, dim=0)
+      return max_sim_v, max_sim_i
+
+  def fit_predict(self, X, centroids=None):
+    """
+      Combination of fit() and predict() methods.
+      This is faster than calling fit() and predict() seperately.
+
+      Parameters:
+      X: torch.Tensor, shape: [n_samples, n_features]
+
+      centroids: {torch.Tensor, None}, default: None
+        if given, centroids will be initialized with given tensor
+        if None, centroids will be randomly chosen from X
+
+      Return:
+      labels: torch.Tensor, shape: [n_samples]
+    """
+    assert isinstance(X, torch.Tensor), "input must be torch.Tensor"
+    assert X.dtype in [torch.half, torch.float, torch.double], "input must be floating point"
+    assert X.ndim == 2, "input must be a 2d tensor with shape: [n_samples, n_features] "
+
+    batch_size, emb_dim = X.shape
+    device = X.device
+    start_time = time()
+    if centroids is None:
+      self.centroids = init_methods[self.init_method](X, self.n_clusters, self.minibatch)
+    else:
+      self.centroids = centroids
+    if self.minibatch is not None:
+      num_points_in_clusters = torch.ones(self.n_clusters, device=device, dtype=X.dtype)
+
+    closest = None
+    arranged_mask = torch.arange(self.n_clusters, device=device)[:, None]
+    for i in range(self.max_iter):
+      iter_time = time()
+      if self.minibatch is not None:
+        x = X[np.random.choice(batch_size, size=[self.minibatch], replace=False)]
+        closest = self.max_sim(a=x, b=self.centroids)[1]
+        matched_clusters, counts = closest.unique(return_counts=True)
+      else:
+        x = X
+        closest = self.max_sim(a=x, b=self.centroids)[1]
+
+      expanded_closest = closest[None].expand(self.n_clusters, -1)
+      mask = (expanded_closest==arranged_mask).to(X.dtype)
+      c_grad = mask @ x / mask.sum(-1)[..., :, None]
+      torch.nan_to_num_(c_grad)
+
+      error = (c_grad - self.centroids).pow(2).sum()
+      if self.minibatch is not None:
+        lr = 1/num_points_in_clusters[:,None] * 0.9 + 0.1
+        num_points_in_clusters[matched_clusters] += counts
+      else:
+        lr = 1
+
+      self.centroids = self.centroids * (1-lr) + c_grad * lr
+      if self.verbose >= 2:
+        print('iter:', i, 'error:', error.item(), 'time spent:', round(time()-iter_time, 4))
+      if error <= self.tol:
+        break
+
+    if self.verbose >= 1:
+      print(f'used {i+1} iterations ({round(time()-start_time, 4)}s) to cluster {batch_size} items into {self.n_clusters} clusters')
+    return closest
+
+  def predict(self, X):
+    """
+      Predict the closest cluster each sample in X belongs to
+
+      Parameters:
+      X: torch.Tensor, shape: [n_samples, n_features]
+
+      Return:
+      labels: torch.Tensor, shape: [n_samples]
+    """
+    assert isinstance(X, torch.Tensor), "input must be torch.Tensor"
+    assert X.dtype in [torch.half, torch.float, torch.double], "input must be floating point"
+    assert X.ndim == 2, "input must be a 2d tensor with shape: [n_samples, n_features] "
+
+    return self.max_sim(a=X, b=self.centroids)[1]
+
+  def fit(self, X, centroids=None):
+    """
+      Perform kmeans clustering
+
+      Parameters:
+      X: torch.Tensor, shape: [n_samples, n_features]
+    """
+    assert isinstance(X, torch.Tensor), "input must be torch.Tensor"
+    assert X.dtype in [torch.half, torch.float, torch.double], "input must be floating point"
+    assert X.ndim == 2, "input must be a 2d tensor with shape: [n_samples, n_features] "
+
+    self.fit_predict(X, centroids)